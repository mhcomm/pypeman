import os
import json
import types
import asyncio
import logging
import base64
import warnings

import smtplib
from email.mime.text import MIMEText

from datetime import datetime
from collections import OrderedDict

from urllib import parse

from concurrent.futures import ThreadPoolExecutor

from pypeman.message import Message
from pypeman.channels import Dropped

logger = logging.getLogger(__name__)
loop = asyncio.get_event_loop()

from copy import deepcopy

# All declared nodes register here
all = []

# Can be redefined
default_thread_pool = ThreadPoolExecutor(max_workers=3)

def choose_first_not_none(*args):
    """ Choose first non None alternative in args.
    :param args: alternative list
    :return: the first non None alternative.
    """
    for a in args:
        if a is not None:
            return a
    return None


<<<<<<< HEAD
def get_context(msg, date=None):
    if date:
        cdate = date
    else:
        cdate = datetime.now()

    timestamp = msg.timestamp

    context = {'year': cdate.year,
               'month': cdate.month,
               'day': cdate.day,
               'hour': cdate.hour,
               'second': cdate.second,
               'msg_year': timestamp.year,
               'msg_month': timestamp.month,
               'msg_day': timestamp.day,
               'msg_hour': timestamp.hour,
               'msg_second': timestamp.second,
               'muid': msg.uuid,
               }
    return context


=======
>>>>>>> b6b97494
def callable_or_value(val, msg):
    """
    Return `val(msg)` if value is a callable else `val`.
    """
    if callable(val):
        name = val(msg)
    else:
        name = val
<<<<<<< HEAD
=======

>>>>>>> b6b97494
    return name


class BaseNode:
    """
    Base of all Nodes.
    If you create a new node, you must inherit from this class and
    implement `process` method.
<<<<<<< HEAD
=======

    :param name: Name of node. Used in log or test.
    :param log_output: To enable output logging for this node.

>>>>>>> b6b97494
    """

    def __init__(self, *args, name=None, log_output=False, **kwargs):
        self.channel = None
        all.append(self)

        self.name = name or self.__class__.__name__ + "_" + str(len(all))

        self.store_output_as = kwargs.pop('store_output_as', None)
        self.store_input_as = kwargs.pop('store_input_as', None)
        self.passthrough = kwargs.pop('passthrough', None)
        self.next_node = None

        self.processed = 0

        if log_output:
            # Enable logging
            self._handle_without_log = self.handle
            self.handle = self._log_handle

    @asyncio.coroutine
    def handle(self, msg):
        """ Handle message is called by channel to launch process method on it.
        Some other structural processing take place here.
        Please, don't modify unless you know what you are doing.

        :param msg: incoming message
        :return: modified message after a process call and some treatment
        """

        # TODO : Make sure exceptions are well raised (does not happen if i.e 1/0 here atm)
        if self.store_input_as:
            msg.ctx[self.store_input_as] = dict(
                meta=dict(msg.meta),
                payload=deepcopy(msg.payload),
            )

        if self.passthrough:
            old_msg = msg.copy()

        # Allow process as coroutine function
        if asyncio.iscoroutinefunction(self.process):
            result = yield from self.async_run(msg)
        else:
            result = self.run(msg)

        self.processed += 1

        if isinstance(result, asyncio.Future):
            result = yield from result

        if self.next_node:
            if isinstance(result, types.GeneratorType):
                for res in result:
                    result = yield from self.next_node.handle(res)
                    # TODO Here result is last value returned. Is it a good idea ?
            else:
                if self.store_output_as:
                    result.ctx[self.store_output_as] = dict(
                        meta=dict(result.meta),
                        payload=deepcopy(result.payload),
                    )

                if self.passthrough:
                    result.payload = old_msg.payload
                    result.meta = old_msg.meta

                result = yield from self.next_node.handle(result)

        return result

    @asyncio.coroutine
    def _log_handle(self, msg):
        """
        Used when node logging is enabled. Log after node processing.
        """
        result = yield from self._handle_without_log(msg)

        self.channel.logger.info('%s node from handles %s', str(self), str(result))

        # Log message
        result.log(logger=self.channel.logger, log_level=logging.DEBUG)

        return result

    @asyncio.coroutine
    def _test_handle(self, msg):
        """ Specific handle for TEST mode to enable some testing and introspection operations like mock input and/or
        output, or count processed message.

        :param msg: Message to process.
        :return: Processed message.
        """
        # Keep last input
        self._last_input = msg.copy()

        if self._mock_input:
            if callable(self._mock_input):
                msg = self._mock_input(msg)
            else:
                msg = self._mock_input

        result = yield from self._handle(msg)

        return result

    @asyncio.coroutine
    def async_run(self, msg):
        """ Used to overload behaviour like thread Node without rewriting handle process """
        result = yield from self.process(msg)
        return result

    def run(self, msg):
        """ Used to overload behaviour like thread Node without rewriting handle process """
        result = self.process(msg)
        return result

    def process(self, msg):
        """ Implement this function in child classes to create
        a new Node.

        :param msg: The incoming message
        :return: The processed message
        """
        return msg

    # Allow to mock input or
    def mock(self, input=None, output=None):
        """
        Allow to mock input or output of a node for testing purpose.

        :param input: A message to replace the input in this node.
        :param output: A return message to replace processing of this mock.
        """
        if input:
            self._mock_input = input

        if output:
            if not hasattr(self, '_orig_process'):
                self._orig_process = self.process

            def new_process(msg):
                if callable(output):
                    return output(msg)
                else:
                    return output

            self.process = new_process

    def _reset_test(self):
        """ Set test mode and reset test information """
        self.processed = 0

        if not hasattr(self, '_handle'):
            self._handle = self.handle
            self.handle = self._test_handle

        if hasattr(self, '_orig_process'):
            self.process = self._orig_process

        self._mock_input = None
        self._last_input = None

    def last_input(self):
        return self._last_input

    def __str__(self):
        return "<%s(%s)>" % (self.channel.name, self.name)


class RaiseError(BaseNode):
    def process(self, msg):
        raise Exception("Test node")


class Drop(BaseNode):
    """ This node used to tell the channel the message is Dropped. """
    def process(self, msg):
        raise Dropped()

class DropNode(Drop):
    def __init__(self, *args, **kwargs):
        warnings.warn("DropNode node is deprecated. Replace it by Drop node", DeprecationWarning)
        super().__init__(*args, **kwargs)


class Empty(BaseNode):
    """ Return an empty new message. """
    def process(self, msg):
        return Message()


class SetCtx(BaseNode):
    """ Push the message in the context with the key `ctx_name` """

    def __init__(self, ctx_name, *args, **kwargs):
        super().__init__(*args, **kwargs)
        self.ctx_name = ctx_name

    def process(self, msg):
        msg.meta = msg.ctx[self.ctx_name]['meta']
        msg.payload = msg.ctx[self.ctx_name]['payload']

        return msg


class ThreadNode(BaseNode):
    """
    Inherit from this class instead of BaseNode to avoid
    long run node blocking main event loop.
    """

    def __init__(self, *args, thread_pool=None, **kwargs):
        super().__init__(*args, **kwargs)

        if thread_pool is None:
            self.executor = default_thread_pool
        else:
            self.executor = thread_pool

    def run(self, msg):
        result = self.channel.loop.run_in_executor(self.executor, self.process, msg)

        return result


class Log(BaseNode):
    """
    Node to show some information about node, channel and message. Use for debug.
    """
    def __init__(self, *args, **kwargs):
        self.lvl = kwargs.pop('level', logging.INFO)
        self.show_ctx = kwargs.pop('show_ctx', False)

        super().__init__(*args, **kwargs)

    def process(self, msg):
        self.channel.logger.log(self.lvl, '%s %s', str(self), repr(msg))
        self.channel.logger.log(self.lvl, '%s %s', str(self), str(msg))

        if self.channel.parent_uids:
            self.channel.logger.log(self.lvl, 'Parent channels: %s', ', '.join(self.channel.parent_names))

        msg.log(logger=self.channel.logger, payload=True, meta=True, context=self.show_ctx, log_level=self.lvl)

        return msg


class Sleep(BaseNode):
    """ Wait `duration` seconds before returning message."""
    def __init__(self, *args, duration=1, **kwargs):
        self.duration = duration
        super().__init__(*args, **kwargs)

    @asyncio.coroutine
    def process(self, msg):
        yield from asyncio.sleep(self.duration, loop=self.channel.loop)
        return msg


class JsonToPython(BaseNode):
    """ Convert json message payload to python dict."""
    # TODO encoding management
    def __init__(self, *args, encoding='utf-8', **kwargs):
        self.encoding = encoding
        super().__init__(*args, **kwargs)

    def process(self, msg):
        msg.payload = json.loads(msg.payload, encoding=self.encoding)
        msg.content_type = 'application/python'
        return msg


class PythonToJson(BaseNode):
    """ Convert python payload to json."""
    def process(self, msg):
        msg.payload = json.dumps(msg.payload)
        msg.content_type = 'application/json'
        return msg


class Encode(BaseNode):
    """ Encode payload in specified encoding to byte.
    """
    def __init__(self, *args, **kwargs):
        self.encoding = kwargs.pop('encoding', 'utf-8')
        super().__init__(*args, **kwargs)

    def process(self, msg):
        msg.payload = msg.payload.encode(self.encoding)
        return msg


class Decode(BaseNode):
    """ Decode payload from byte to specified encoding
    """
    def __init__(self, *args, **kwargs):
        self.encoding = kwargs.pop('encoding', 'utf-8')
        super().__init__(*args, **kwargs)

    def process(self, msg):
        msg.payload = msg.payload.decode(self.encoding)
        return msg


class B64Encode(BaseNode):
    """ Encode payload in specified encoding to byte.
    """
    def __init__(self, *args, altchars=None, **kwargs):
        super().__init__(*args, **kwargs)
        self.altchars = altchars

    def process(self, msg):
        msg.payload = base64.b64encode(msg.payload, altchars=self.altchars)
        return msg


class B64Decode(BaseNode):
    """ Decode payload from byte to specified encoding
    """
    def __init__(self, *args, altchars=None, **kwargs):
        super().__init__(*args, **kwargs)
        self.altchars = altchars

    def process(self, msg):
        msg.payload = base64.b64decode(msg.payload, altchars=self.altchars)
        return msg


# TODO put Save in specific file ?
class SaveNullBackend():
    """ For testing purpose """
    def store(self, message):
        pass


class SaveFileBackend():
    """ Backend used to store message with ``Save`` node.
    """
    def __init__(self, path, filename, channel):
        self.path = path
        self.filename = filename
        self.counter = 0
        self.channel = channel

    def store(self, message):
        today = datetime.now()
        timestamp = message.timestamp

        context = {'counter':self.counter,
                   'year': today.year,
                   'month': today.month,
                   'day': today.day,
                   'hour': today.hour,
                   'second': today.second,
                   'msg_year': timestamp.year,
                   'msg_month': timestamp.month,
                   'msg_day': timestamp.day,
                   'msg_hour': timestamp.hour,
                   'msg_second': timestamp.second,
                   'muid': message.uuid,
                   'cuid': getattr(self.channel, 'uuid', '???')
                   }

        filepath = os.path.join(self.path, self.filename % context)

        try:
            # Make missing dir if any
            os.makedirs(os.path.dirname(filepath))
        except FileExistsError:
            pass

        with open(filepath, 'w') as file_:
            file_.write(message.payload)

        self.counter += 1


class Save(ThreadNode):
    """ Save a message in specified uri """
    def __init__(self, *args, uri=None, **kwargs):

        self.uri = uri
        parsed = parse.urlparse(self.uri)

        super().__init__(*args, **kwargs)

        if parsed.scheme == 'file':
            filename = parsed.query.split('=')[1]

            self.backend = SaveFileBackend(path=parsed.path, filename=filename, channel=self.channel)
        else:
            self.backend = SaveNullBackend()


    def process(self, msg):
        self.backend.store(msg)
        return msg


class MessageStore(Save):
    def __init__(self, *args, **kwargs):
        warnings.warn("MessageStore node is deprecated. Replace it by Save node", DeprecationWarning)
        super().__init__(*args, **kwargs)


class FileReader(BaseNode):
    """ Reads a file and sets payload to the file's contents. """
    def __init__(self, filename=None, filepath=None, binary_file=False, *args, **kwargs):
        self.filename = filename
        self.filepath = filepath
        self.binary_file = binary_file
        if self.filename:
            warnings.warn("filename deprecated, use filepath instead", DeprecationWarning)
        super().__init__(*args, **kwargs)

    def process(self, msg):
        if self.filepath:
            filepath = callable_or_value(self.filepath, msg)

        elif self.filename:
            filename = callable_or_value(self.filename, msg)

            path = os.path.dirname(msg.meta['filepath'])
            filepath = os.path.join(path, filename)
        else:
            filepath = msg.meta['filepath']

        context = get_context(msg)
        filepath =  filepath % context
        name = os.path.basename(filepath)

        if self.binary_file:
            mode = "rb"
        else:
            mode = "r"

        with open(filepath, mode) as file:
            msg.payload = file.read()
            msg.meta['filename'] = name
            msg.meta['filepath'] = filepath

        return msg


class FileWriter(BaseNode):
    """ Write a file with the message content. """
    def __init__(self, filepath=None, binary_mode=False, safe_file=True, *args, **kwargs):
        self.filepath = filepath
        self.binary_mode = binary_mode
        self.safe_file = safe_file
        self.first_filename = True
        super().__init__(*args, **kwargs)

    def process(self, msg):
        meta_filepath = msg.meta.get('filepath')

        if self.filepath:
            filepath = callable_or_value(self.filepath, msg)
        else:
            filepath = meta_filepath

        if not filepath:
            raise ValueError("filepath must be defined in parameters or in msg.meta")

        context = get_context(msg)
        dest =  filepath % context
        old_file = dest
        if self.safe_file:
            dest = old_file + '.tmp'
        with open(dest, 'w' + ('b' if self.binary_mode else '')) as file_:
            file_.write(msg.payload)
        if self.safe_file:
            os.rename(dest, old_file)
        return msg


class Map(BaseNode):
    """ Used to map input message keys->values to another keys->values """

    def __init__(self, *args, **kwargs):
        self.mapping = kwargs.pop('mapping')
        self.recopy = kwargs.pop('recopy')
        path = kwargs.pop('path', "")

        self.path = 'payload'

        if path:
            self.path += '.' + path

        super().__init__(*args, **kwargs)

    def process(self, msg):
        current = msg
        parts = self.path.split('.')
        for part in parts:
            try:
                current = current[part]
            except (TypeError, KeyError):
                current = getattr(current, part)

        old_dict = current
        new_dict = {}

        for mapItem in self.mapping:
            mapItem.conv(old_dict, new_dict, msg)
        if self.recopy:
            new_dict.update(old_dict)

        dest = msg
        for part in parts[:-1]:
            try:
                dest = dest[part]
            except (TypeError, KeyError):
                dest = getattr(dest, part)

        try:
            dest[parts[-1]] = new_dict
        except KeyError:
            setattr(dest, parts[-1], new_dict)

        return msg


class MappingNode(Map):
    def __init__(self, *args, **kwargs):
        warnings.warn("MappingNode node is deprecated. Replace it by 'Map' node", DeprecationWarning)
        super().__init__(*args, **kwargs)


class ToOrderedDict(BaseNode):
    """ this node yields an ordered dict with the keys 'keys' and the values from the payload
       if the payload does not contain certain values defaults can be specified with defaults
    """
    NONE = object()
    def __init__(self, *args, **kwargs):
        self.keys = kwargs.pop('keys')
        defaults = kwargs.pop('defaults', dict())
        self.dflt_dict = OrderedDict()
        for key in self.keys:
            self.dflt_dict[key] = defaults.get(key, ToOrderedDict.NONE)
        path = kwargs.pop('path', None)
        self.path = 'payload'
        if path:
            self.path += '.' + path
        super().__init__(*args, **kwargs)

    def process(self, msg):
        current = msg
        parts = self.path.split('.')

        for part in parts:
            try:
                current = current[part]
            except (TypeError, KeyError):
                current = getattr(current, part)
        old_dict = current
        new_dict = OrderedDict()

        for key in self.keys:
            val = old_dict.get(key, ToOrderedDict.NONE)
            if val is ToOrderedDict.NONE:
                val = self.dflt_dict[key]
            if val is not ToOrderedDict.NONE:
                new_dict[key] = val

        dest = msg
        for part in parts[:-1]:
            try:
                dest = dest[part]
            except (TypeError, KeyError):
                dest = getattr(dest, part)

        try:
            dest[parts[-1]] = new_dict
        except KeyError:
            setattr(dest, parts[-1], new_dict)

        return msg


class Email(ThreadNode):
    """ Node that send Email.
    """
    def __init__(self, *args, host=None, port=None, user=None, password=None, ssl=False, start_tls=False,
                 subject=None, sender=None, recipients=None, content=None, **kwargs):
        super().__init__(*args, **kwargs)
        self.subject = subject or ""
        self.sender = sender
        self.recipients = recipients
        self.content = content
        self.host = host
        self.port = port
        self.user = user
        self.password = password
        self.start_tls = start_tls
        self.ssl = ssl

    def send_email(self, subject, sender, recipients, content):
        # TODO add crt arg

        msg = MIMEText(content)
        msg['Subject'] = subject
        msg['From'] = sender
        msg['To'] = ', '.join(recipients)

        # Send the message via the configured smtp server.
        # TODO keep same connection during some time ?
        s = None
        if self.ssl:
            s = smtplib.SMTP_SSL(self.host, self.port)
        else:
            s = smtplib.SMTP(self.host, self.port)

        if self.user and self.password:
            s.login(self.user, self.password)

        if self.start_tls:
            s.starttls()

        s.sendmail(sender, recipients, msg.as_string())

        s.quit()

    def process(self, msg):
        content = choose_first_not_none(self.content, msg.payload)
        subject = choose_first_not_none(self.subject, msg.meta.get('subject'), 'No subject')
        sender = choose_first_not_none(self.sender, msg.meta.get('sender'), 'pypeman@example.com')
        recipients = choose_first_not_none(self.recipients, msg.meta.get('recipients'), [])

        if isinstance(recipients, str):
            recipients = [recipients]

        self.send_email(subject, sender, recipients, content)

        return msg


# Contrib nodes
from pypeman.helpers import lazyload

wrap = lazyload.Wrapper(__name__)

wrap.add_lazy('pypeman.contrib.xml', "XMLToPython", ["xmltodict"])
wrap.add_lazy('pypeman.contrib.xml', "PythonToXML", ["xmltodict"])
wrap.add_lazy('pypeman.contrib.hl7', "HL7ToPython", ["hl7"])
wrap.add_lazy('pypeman.contrib.hl7', "PythonToHL7", ["hl7"])
wrap.add_lazy('pypeman.contrib.http', "HttpRequest", ["aiohttp"])
wrap.add_lazy('pypeman.contrib.http', "RequestNode", ["aiohttp"])
wrap.add_lazy('pypeman.contrib.ftp', "FTPFileWriter", [])
wrap.add_lazy('pypeman.contrib.ftp', "FTPFileReader", [])
<<<<<<< HEAD
wrap.add_lazy('pypeman.contrib.ftp', "FTPFileDeleter", [])
=======
wrap.add_lazy('pypeman.contrib.ftp', "FTPFileDeleter", [])

>>>>>>> b6b97494
<|MERGE_RESOLUTION|>--- conflicted
+++ resolved
@@ -41,7 +41,17 @@
     return None
 
 
-<<<<<<< HEAD
+def callable_or_value(val, msg):
+    """
+    Return `val(msg)` if value is a callable else `val`.
+    """
+    if callable(val):
+        name = val(msg)
+    else:
+        name = val
+    return name
+
+
 def get_context(msg, date=None):
     if date:
         cdate = date
@@ -65,35 +75,15 @@
     return context
 
 
-=======
->>>>>>> b6b97494
-def callable_or_value(val, msg):
-    """
-    Return `val(msg)` if value is a callable else `val`.
-    """
-    if callable(val):
-        name = val(msg)
-    else:
-        name = val
-<<<<<<< HEAD
-=======
-
->>>>>>> b6b97494
-    return name
-
-
 class BaseNode:
     """
     Base of all Nodes.
     If you create a new node, you must inherit from this class and
     implement `process` method.
-<<<<<<< HEAD
-=======
 
     :param name: Name of node. Used in log or test.
     :param log_output: To enable output logging for this node.
 
->>>>>>> b6b97494
     """
 
     def __init__(self, *args, name=None, log_output=False, **kwargs):
@@ -745,9 +735,4 @@
 wrap.add_lazy('pypeman.contrib.http', "RequestNode", ["aiohttp"])
 wrap.add_lazy('pypeman.contrib.ftp', "FTPFileWriter", [])
 wrap.add_lazy('pypeman.contrib.ftp', "FTPFileReader", [])
-<<<<<<< HEAD
-wrap.add_lazy('pypeman.contrib.ftp', "FTPFileDeleter", [])
-=======
-wrap.add_lazy('pypeman.contrib.ftp', "FTPFileDeleter", [])
-
->>>>>>> b6b97494
+wrap.add_lazy('pypeman.contrib.ftp', "FTPFileDeleter", [])