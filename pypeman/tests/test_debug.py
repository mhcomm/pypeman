--- conflicted
+++ resolved
@@ -44,20 +44,11 @@
         print("added handler")
 
     def tearDown(self):
-<<<<<<< HEAD
         setup_settings(SETTINGS_MODULE) 
         teardown_settings()
 
     def test_log(self):
         """ can modify log config 
-=======
-        setup_settings(SETTINGS_MODULE)
-        teardown_settings()
-
-    def test_log(self):
-        """ can modify log config
->>>>>>> b6b97494
-
             changing log config may be important for other tests.
             thus let's try to change it and see its impact.
         """
@@ -118,11 +109,7 @@
             os.environ['PYTHONASYNCIODEBUG'] = self.prev_debug_flag
         else:
             del os.environ['PYTHONASYNCIODEBUG']
-<<<<<<< HEAD
-        setup_settings(SETTINGS_MODULE) 
-=======
         setup_settings(SETTINGS_MODULE)
->>>>>>> b6b97494
         teardown_settings()
 
 
@@ -138,11 +125,7 @@
         tst_logger = logging.getLogger('tests.debug.main_loop.slow')
         print(tst_logger.handlers)
 
-<<<<<<< HEAD
-        chan = BaseChannel(loop=self.loop)
-=======
         chan = BaseChannel(name="test_loop_slow", loop=self.loop)
->>>>>>> b6b97494
         n1 = SimpleTestNode(delay=0.101, logger=tst_logger)
         n2 = SimpleTestNode(delay=0.109, logger=tst_logger)
         chan.add(n1)
