import os
import unittest
import asyncio
import logging
import time
import json
import aiohttp
from unittest import mock

from pypeman import nodes, message

from pypeman.tests.common import generate_msg


class FakeChannel():
    def __init__(self, loop):
        self.logger = mock.MagicMock()
        self.uuid = 'fakeChannel'
        self.name = 'fakeChannel'
        self.parent_uids = "parent_uid"
        self.parent_names = ["parent_names"]

        self.loop = loop

class LongNode(nodes.ThreadNode):
    def process(self, msg):
        time.sleep(1)
        return msg

def tstfct(msg):
    return '/fctpath'

def tstfct2(msg):
    return 'fctname'

def get_mock_coro(return_value):
    @asyncio.coroutine
    def mock_coro(*args, **kwargs):
        return return_value

    return mock.Mock(wraps=mock_coro)

class NodesTests(unittest.TestCase):
    def setUp(self):
        # Create class event loop used for tests to avoid failing
        # previous tests to impact next test ? (Not sure)
        self.loop = asyncio.new_event_loop()
        # Remove thread event loop to be sure we are not using
        # another event loop somewhere
        asyncio.set_event_loop(None)

    def test_base_node(self):
        """ if BaseNode() node functional """

        n = nodes.BaseNode()
        n.channel = FakeChannel(self.loop)

        m = generate_msg(message_content='test')

        ret = self.loop.run_until_complete(n.handle(m))

        # Check return
        self.assertTrue(isinstance(ret, message.Message))
        self.assertEqual(ret.payload, 'test', "Base node not working !")
        self.assertEqual(n.processed, 1, "Processed msg count broken")

    def test_base_logging(self):
        """ whether BaseNode() node logging works"""

        n = nodes.BaseNode(log_output=True)
        n.channel = FakeChannel(self.loop)

        m = generate_msg(message_content='test')

        ret = self.loop.run_until_complete(n.handle(m))

        # Check return
        self.assertTrue(isinstance(ret, message.Message))
        self.assertEqual(ret.payload, 'test', "Base node not working !")
        self.assertEqual(n.processed, 1, "Processed msg count broken")

        n.channel.logger.log.assert_any_call(10, 'Payload: %r', 'test')
        n.channel.logger.log.assert_called_with(10, 'Meta: %r', {'question': 'unknown'})


    def test_log_node(self):
        """ whether Log() node functional """

        n = nodes.Log()
        n.channel = FakeChannel(self.loop)

        m = generate_msg()

        ret = self.loop.run_until_complete(n.handle(m))

        self.assertTrue(isinstance(ret, message.Message))

    def test_sleep_node(self):
        """ if Sleep() node functional """

        n = nodes.Sleep()
        n.channel = FakeChannel(self.loop)

        m = generate_msg(message_content='test')

        ret = self.loop.run_until_complete(n.handle(m))

        # Check return
        self.assertTrue(isinstance(ret, message.Message))
        self.assertEqual(ret.payload, 'test', "Sleep node not working !")

    def test_drop_node(self):
        """ Whether Drop() node is working """

        msg_to_show = "It's only dropped"
        n = nodes.Drop(message=msg_to_show)
        n.channel = FakeChannel(self.loop)

        m = generate_msg(message_content='test')

        with self.assertRaises(nodes.Dropped) as cm:
            ret = self.loop.run_until_complete(n.handle(m))

        self.assertEqual(str(cm.exception), msg_to_show, "Drop node message not working !")


    def test_b64_nodes(self):
        """ if B64 nodes are functional """

        n1 = nodes.B64Encode()
        n2 = nodes.B64Decode()

        channel = FakeChannel(self.loop)

        n1.channel = channel
        n2.channel = channel

        m = generate_msg()

        m.payload = b'hello'

        base = bytes(m.payload)

        ret = self.loop.run_until_complete(n1.handle(m))
        ext_new = self.loop.run_until_complete(n2.handle(ret))

        # Check return
        self.assertTrue(isinstance(ret, message.Message))
        self.assertEqual(base, ext_new.payload, "B64 nodes not working !")

    def test_json_to_python_node(self):
        """ if JsonToPython() node functional """

        n = nodes.JsonToPython()
        n.channel = FakeChannel(self.loop)

        m = generate_msg(message_content='{"test":1}')

        ret = self.loop.run_until_complete(n.handle(m))
        # Check return
        self.assertTrue(isinstance(ret, message.Message))
        self.assertEqual(ret.payload, {"test":1}, "JsonToPython node not working !")

    def test_thread_node(self):
        """ if Thread node functional """

        # TODO test if another task can be executed in //

        n = LongNode()
        n.channel = FakeChannel(self.loop)

        m = generate_msg()

        ret = self.loop.run_until_complete(n.handle(m))
        # Check return
        self.assertTrue(isinstance(ret, message.Message))

    @unittest.skipIf(not os.environ.get('PYPEMAN_TEST_SMTP_USER')
                     or not os.environ.get('PYPEMAN_TEST_SMTP_PASSWORD')
                     or not os.environ.get('PYPEMAN_TEST_RECIPIENT_EMAIL'),
                     "Email node test skipped. Set PYPEMAN_TEST_SMTP_USER, PYPEMAN_TEST_SMTP_PASSWORD and "
                        "PYPEMAN_TEST_RECIPIENT_EMAIL to enable it.")
    def test_email_node(self):
        """ if Email() node is functional """

        # Set this three vars to enable the skipped test.
        # Use mailtrap free account to test it.
        recipients = os.environ['PYPEMAN_TEST_RECIPIENT_EMAIL']
        smtp_user = os.environ['PYPEMAN_TEST_SMTP_USER']
        smtp_password = os.environ['PYPEMAN_TEST_SMTP_PASSWORD']

        n = nodes.Email(host="mailtrap.io", port=2525, start_tls=False, ssl=False, user=smtp_user, password=smtp_password,
                        subject="Sent from email node of Pypeman", sender=recipients, recipients=recipients)
        n.channel = FakeChannel(self.loop)

        m = generate_msg()
        m.payload = "Message content is full of silence !"

        ret = self.loop.run_until_complete(n.handle(m))

        self.assertTrue(isinstance(ret, message.Message))

    def test_save_node(self):
        """ if Save() node functional """

        with mock.patch("builtins.open", mock.mock_open(read_data="data")) as mock_file, \
                mock.patch('pypeman.nodes.os.makedirs') as mock_makedirs:

            mock_makedirs.return_value = None

            n = nodes.Save(uri='file:///tmp/test/?filename=%(msg_year)s/%(msg_month)s/message%(msg_day)s-%(counter)s.txt')
            n.channel = FakeChannel(self.loop)

            m = generate_msg(timestamp=(1981, 12, 28, 13, 37))
            m.payload = "content"

            ret = self.loop.run_until_complete(n.handle(m))

            self.assertTrue(isinstance(ret, message.Message))

            # Asserts
            mock_makedirs.assert_called_once_with('/tmp/test/1981/12')
            mock_file.assert_called_once_with('/tmp/test/1981/12/message28-0.txt', 'w')
            handle = mock_file()
            handle.write.assert_called_once_with('content')


    def test_xml_nodes(self):
        """ if XML nodes are functional """
        try:
            import xmltodict
        except ImportError:
            raise unittest.SkipTest("Missing dependency xmltodict.")

        n1 = nodes.XMLToPython()
        n2 = nodes.PythonToXML()

        channel = FakeChannel(self.loop)

        n1.channel = channel
        n2.channel = channel

        m = generate_msg()

        m.payload = '<?xml version="1.0" encoding="utf-8"?>\n<test>hello</test>'

        base = str(m.payload)

        ret = self.loop.run_until_complete(n1.handle(m))
        ext_new = self.loop.run_until_complete(n2.handle(ret))
        # Check return
        self.assertTrue(isinstance(ret, message.Message))
        self.assertEqual(base, ext_new.payload, "XML nodes not working !")

    def test_ftp_nodes(self):
        """ Whether FTP nodes are functional """

        channel = FakeChannel(self.loop)

        ftp_config = dict(host="fake", credentials=("fake", "fake"))

        fake_ftp = mock.MagicMock()
        fake_ftp.download_file = mock.Mock(return_value=b"new_content")

        fake_ftp_helper = mock.Mock(return_value=fake_ftp)

        with mock.patch('pypeman.contrib.ftp.FTPHelper', new=fake_ftp_helper) as mock_ftp:

            reader = nodes.FTPFileReader(filepath="test_read", **ftp_config)
            delete = nodes.FTPFileDeleter(filepath="test_delete", **ftp_config)

            writer = nodes.FTPFileWriter(filepath="test_write", **ftp_config)

            reader.channel = channel
            delete.channel = channel
            writer.channel = channel

            m1 = generate_msg(message_content="to_be_replaced")
            m1_delete = generate_msg(message_content="to_be_replaced")
            m2 = generate_msg(message_content="message_content")

            # Test reader
            result = self.loop.run_until_complete(reader.handle(m1))

            fake_ftp.download_file.assert_called_once_with('test_read')
            self.assertEqual(result.payload, b"new_content", "FTP reader not working")

            # Test reader with delete after
            result = self.loop.run_until_complete(delete.handle(m1_delete))

            fake_ftp.delete.assert_called_once_with('test_delete')

            # test writer
            result = self.loop.run_until_complete(writer.handle(m2))
            fake_ftp.upload_file.assert_called_once_with('test_write.part', 'message_content')
            fake_ftp.rename.assert_called_once_with('test_write.part', 'test_write')


<<<<<<< HEAD
    def test_httprequest_nodes(self):
        """ Whether HttpRequest node are functional """

        channel = FakeChannel(self.loop)

        auth = ("login", "mdp")
        url = 'http://url/%(meta.beta)s/%(payload.alpha)s'
        b_auth = aiohttp.BasicAuth(auth[0], auth[1])
        client_cert = ('/cert.key', '/cert.crt')
        http_node1 = nodes.HttpRequest(url=url, verify=False, auth=auth)
        http_node1.channel = channel



        content1 = {"alpha": "payload_url"}
        msg1 = generate_msg(message_content=content1)
        meta_params = {'omega': 'meta_params'}
        headers1 = {'test': 'test'}
        msg1.meta = {"beta": "meta_url", 'params': meta_params, 'headers': headers1}
        req_url1 = 'http://url/meta_url/payload_url'
        req_kwargs1 = {
            'data':None,
            'params':[('omega', 'meta_params')],
            'url':req_url1,
            'headers': headers1,
            'method':'get',
            'auth':b_auth
            }

        msg2 = generate_msg(message_content=content1)
        msg2.meta = dict(msg1.meta)
        msg2.meta['method'] = 'post'
        msg2.meta['params'] = {'zeta':['un', 'deux', 'trois']}
        req_kwargs2 = dict(req_kwargs1)
        req_kwargs2['method'] = 'post'
        req_kwargs2['params'] = [
                ('zeta', 'un'),
                ('zeta', 'deux'),
                ('zeta', 'trois'),
#                ('omega', 'meta_params')
                ]
        req_kwargs2['data'] = content1

        args_headers = {'args_headers': 'args_headers'}
        args_params = {'theta':['uno', 'dos']}
        http_node2 = nodes.HttpRequest(
            url=url,
            method='post',
            client_cert=client_cert,
            auth=b_auth,
            headers=args_headers,
            params=args_params
        )
        http_node2.channel = channel
        msg3 = msg1.copy()
        req_kwargs3 = dict(req_kwargs1)
        req_kwargs3['method'] = 'post'
        req_kwargs3['params'] = [
                ('theta', 'uno'),
                ('theta', 'dos'),
                ]
        req_kwargs3['headers'] = args_headers
        req_kwargs3['data'] = content1

        with mock.patch('pypeman.contrib.http.aiohttp.ClientSession',
        autospec=True) as mock_client_session, mock.patch('ssl.SSLContext',
        autospec=True) as mock_ssl_context:
            mock_ctx_mgr = mock_client_session.return_value
            mock_session = mock_ctx_mgr.__enter__.return_value
            mock_session.request = get_mock_coro(mock.MagicMock())
            mock_load_cert_chain = mock_ssl_context.return_value.load_cert_chain

            result = self.loop.run_until_complete(http_node1.handle(msg1))
            mock_session.request.assert_called_once_with(**req_kwargs1)
            mock_load_cert_chain.assert_not_called()

            mock_session.reset_mock()

            result = self.loop.run_until_complete(http_node1.handle(msg2))
            mock_session.request.assert_called_once_with(**req_kwargs2)
            mock_load_cert_chain.assert_not_called()

            mock_session.reset_mock()

            result = self.loop.run_until_complete(http_node2.handle(msg3))
            mock_session.request.assert_called_once_with(**req_kwargs3)
            mock_load_cert_chain.assert_called_once_with(client_cert[0], client_cert[1])


=======
>>>>>>> 1485c995
    def test_file_reader_node(self):
        """if FileReader are functionnal"""

        reader = nodes.FileReader(filepath='/filepath', filename='badname')
        channel = FakeChannel(self.loop)

        reader.channel = channel
        msg1 = generate_msg()

        with mock.patch("builtins.open", mock.mock_open(read_data="data")) as mock_file:
            result = self.loop.run_until_complete(reader.handle(msg1))

        mock_file.assert_called_once_with('/filepath', 'r')
        self.assertEqual(result.payload, "data", "FileReader not working")

        reader2 = nodes.FileReader()
        reader2.channel = channel
        msg2 = generate_msg()
        msg2.meta['filepath'] = '/filepath2'
        msg2.meta['filename'] = '/badpath'

        with mock.patch("builtins.open", mock.mock_open(read_data="data2")) as mock_file:
            result = self.loop.run_until_complete(reader2.handle(msg2))

        mock_file.assert_called_once_with('/filepath2', 'r')
        self.assertEqual(result.payload, "data2", "FileReader not working with meta")


        reader3 = nodes.FileReader(filepath=tstfct, filename='badname')
        reader3.channel = channel

        msg3 = generate_msg()
        msg3.meta['filepath'] = '/badpath'
        msg3.meta['filename'] = 'badname2'

        with mock.patch("builtins.open", mock.mock_open(read_data="data")) as mock_file:
            result = self.loop.run_until_complete(reader3.handle(msg3))

        mock_file.assert_called_once_with('/fctpath', 'r')

        reader4 = nodes.FileReader(filename=tstfct2)
        reader4.channel = channel
        msg4 = generate_msg()
        msg4.meta['filepath'] = '/filepath3/badname'
        msg4.meta['filename'] = 'badname'

        with mock.patch("builtins.open", mock.mock_open(read_data="data")) as mock_file:
            result = self.loop.run_until_complete(reader4.handle(msg4))

        mock_file.assert_called_once_with('/filepath3/fctname', 'r')

    def test_file_writer_node(self):
        """Whether FileWriter is functionnal"""
        writer = nodes.FileWriter(filepath='/filepath', safe_file=False)
        channel = FakeChannel(self.loop)
        writer.channel = channel
        msg1 = generate_msg(message_content="message_content")
        with mock.patch("builtins.open", mock.mock_open()) as mock_file:
            result = self.loop.run_until_complete(writer.handle(msg1))

        mock_file.assert_called_once_with('/filepath', 'w')
        handle = mock_file()
        handle.write.assert_called_once_with('message_content')

        writer2 = nodes.FileWriter(safe_file=False)
        writer.channel = channel
        msg2 = generate_msg(message_content="message_content2")
        msg2.meta['filepath'] = '/filepath2'
        with mock.patch("builtins.open", mock.mock_open()) as mock_file:
            result = self.loop.run_until_complete(writer2.handle(msg2))

        mock_file.assert_called_once_with('/filepath2', 'w')
        handle = mock_file()
        handle.write.assert_called_once_with('message_content2')<|MERGE_RESOLUTION|>--- conflicted
+++ resolved
@@ -296,7 +296,6 @@
             fake_ftp.rename.assert_called_once_with('test_write.part', 'test_write')
 
 
-<<<<<<< HEAD
     def test_httprequest_nodes(self):
         """ Whether HttpRequest node are functional """
 
@@ -386,8 +385,6 @@
             mock_load_cert_chain.assert_called_once_with(client_cert[0], client_cert[1])
 
 
-=======
->>>>>>> 1485c995
     def test_file_reader_node(self):
         """if FileReader are functionnal"""
 
