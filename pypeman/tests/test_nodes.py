--- conflicted
+++ resolved
@@ -50,10 +50,6 @@
 
         ret = self.loop.run_until_complete(n.handle(m))
 
-<<<<<<< HEAD
-    def test_base_node(self):
-        """ if BaseNode() node functional """
-=======
         # Check return
         self.assertTrue(isinstance(ret, message.Message))
         self.assertEqual(ret.payload, 'test', "Base node not working !")
@@ -61,7 +57,6 @@
 
     def test_base_logging(self):
         """ whether BaseNode() node logging works"""
->>>>>>> b6b97494
 
         n = nodes.BaseNode(log_output=True)
         n.channel = FakeChannel(self.loop)
@@ -262,56 +257,7 @@
 
         self.loop.run_until_complete(go())
 
-<<<<<<< HEAD
-    def test_file_reader_node(self):
-        """if FileReader are functionnal"""
-
-        reader = nodes.FileReader(filepath='/filepath', filename='badname')
-        channel = FakeChannel(self.loop)
-        reader.channel = channel
-        msg1 = generate_msg()
-
-        with mock.patch("builtins.open", mock.mock_open(read_data="data")) as mock_file:
-            result = self.loop.run_until_complete(reader.handle(msg1))
-
-        mock_file.assert_called_once_with('/filepath', 'r')
-        self.assertEqual(result.payload, "data", "FileReader not working")
-
-        reader2 = nodes.FileReader()
-        reader2.channel = channel
-        msg2 = generate_msg()
-        msg2.meta['filepath'] = '/filepath2'
-        msg2.meta['filename'] = '/badpath'
-
-        with mock.patch("builtins.open", mock.mock_open(read_data="data2")) as mock_file:
-            result = self.loop.run_until_complete(reader2.handle(msg2))
-
-        mock_file.assert_called_once_with('/filepath2', 'r')
-        self.assertEqual(result.payload, "data2", "FileReader not working with meta")
-
-        reader3 = nodes.FileReader(filepath=tstfct, filename='badname')
-        reader3.channel = channel
-        msg3 = generate_msg()
-        msg3.meta['filepath'] = '/badpath'
-        msg3.meta['filename'] = 'badname2'
-
-        with mock.patch("builtins.open", mock.mock_open(read_data="data")) as mock_file:
-            result = self.loop.run_until_complete(reader3.handle(msg3))
-
-        mock_file.assert_called_once_with('/fctpath', 'r')
-        reader4 = nodes.FileReader(filename=tstfct2)
-        reader4.channel = channel
-        msg4 = generate_msg()
-        msg4.meta['filepath'] = '/filepath3/badname'
-        msg4.meta['filename'] = 'badname'
-
-        with mock.patch("builtins.open", mock.mock_open(read_data="data")) as mock_file:
-            result = self.loop.run_until_complete(reader4.handle(msg4))
-
-        mock_file.assert_called_once_with('/filepath3/fctname', 'r')
-
-=======
->>>>>>> b6b97494
+
     def test_ftp_nodes(self):
         """ Whether FTP nodes are functional """
 
@@ -339,10 +285,6 @@
             m1_delete = generate_msg(message_content="to_be_replaced")
             m2 = generate_msg(message_content="message_content")
 
-<<<<<<< HEAD
-=======
-
->>>>>>> b6b97494
             # Test reader
             result = self.loop.run_until_complete(reader.handle(m1))
 
@@ -359,7 +301,7 @@
             fake_ftp.upload_file.assert_called_once_with('test_write.part', 'message_content')
             fake_ftp.rename.assert_called_once_with('test_write.part', 'test_write')
 
-<<<<<<< HEAD
+    
     def test_file_reader_node(self):
         """if FileReader are functionnal"""
 
@@ -433,9 +375,4 @@
 
         mock_file.assert_called_once_with('/filepath2', 'w')
         handle = mock_file()
-        handle.write.assert_called_once_with('message_content2')
-=======
-
-
-
->>>>>>> b6b97494
+        handle.write.assert_called_once_with('message_content2')